""" Contains MNIST dataset """

import os
import tempfile
import urllib.request
import gzip
import numpy as np

from . import ImagesOpenset
from .. import DatasetIndex
from .. import parallel, any_action_failed


class MNIST(ImagesOpenset):
    """ MNIST dataset

    Examples
    --------
    .. code-block:: python

        # download MNIST data, split into train/test and create dataset instances
        mnist = MNIST()

        # iterate over the dataset
        for batch in mnist.train.gen_batch(BATCH_SIZE, shuffle=True, n_epochs=2):
            # do something with a batch
    """

    TRAIN_IMAGES_URL = "http://yann.lecun.com/exdb/mnist/train-images-idx3-ubyte.gz"
    TRAIN_LABELS_URL = "http://yann.lecun.com/exdb/mnist/train-labels-idx1-ubyte.gz"
    TEST_IMAGES_URL = "http://yann.lecun.com/exdb/mnist/t10k-images-idx3-ubyte.gz"
    TEST_LABELS_URL = "http://yann.lecun.com/exdb/mnist/t10k-labels-idx1-ubyte.gz"
    ALL_URLS = [TRAIN_IMAGES_URL, TRAIN_LABELS_URL, TEST_IMAGES_URL, TEST_LABELS_URL]

    def __init__(self, *args, **kwargs):
        super().__init__(*args, train_test=True, **kwargs)
        self.cv_split()

    @property
    def _get_from_urls(self):
        """ List of URLs and type of content (0 - images, 1 - labels) """
        return [[self.ALL_URLS[i], i % 2] for i in range(len(self.ALL_URLS))]

    def _gather_data(self, all_res):
        if any_action_failed(all_res):
            raise IOError('Could not download files:', all_res)
        else:
            train_data = all_res[0], all_res[1]
            test_data = all_res[2], all_res[3]
            self._train_index = DatasetIndex(np.arange(len(train_data[0])))
            self._test_index = DatasetIndex(np.arange(len(test_data[0])))
        return train_data, test_data

<<<<<<< HEAD
    @parallel(init='_get_from_urls', post='_gather_data')
    def download(self, url, content, path):    # pylint:disable=arguments-differ
        """ Load data from the web site """
        if path is None:
            tmpdir = tempfile.gettempdir()
        else:
            tmpdir = path
=======
    @parallel(init='_get_from_urls', _use_self=True, post='_gather_data')
    def download(self, url, content):    # pylint:disable=arguments-differ
        """ Load data from the web site """
        print('Downloading', url)
        tmpdir = tempfile.gettempdir()
>>>>>>> db43dc27
        filename = os.path.basename(url)
        localname = os.path.join(tmpdir, filename)
        if not os.path.isfile(localname):
            urllib.request.urlretrieve(url, localname)
            print("Downloaded", filename)

        with open(localname, 'rb') as f:
            data = self._extract_images(f) if content == 0 else self._extract_labels(f)
        return data

    #
    #  _read32, extract_images, extract_labels are taken from tensorflow
    #
    @staticmethod
    def _read32(bytestream):
        dtype = np.dtype(np.uint32).newbyteorder('>')
        return np.frombuffer(bytestream.read(4), dtype=dtype)[0]

    def _extract_images(self, f):
        """Extract the images into a 4D uint8 numpy array [index, y, x, depth].
        Args:
          f: A file object that can be passed into a gzip reader.
        Returns:
          data: A 4D uint8 numpy array [index, y, x, depth].
        Raises:
          ValueError: If the bytestream does not start with 2051.
        """
        print('Extracting', f.name)
        with gzip.GzipFile(fileobj=f) as bytestream:
            magic = self._read32(bytestream)
            if magic != 2051:
                raise ValueError('Invalid magic number %d in MNIST image file: %s' % (magic, f.name))
            num_images = self._read32(bytestream)
            rows = self._read32(bytestream)
            cols = self._read32(bytestream)
            buf = bytestream.read(rows * cols * num_images)
            data = np.frombuffer(buf, dtype=np.uint8)
            data = data.reshape(num_images, rows, cols, 1)
            return data

    def _extract_labels(self, f):
        """Extract the labels into a 1D uint8 numpy array [index].
        Args:
          f: A file object that can be passed into a gzip reader.
        Returns:
          labels: a 1D uint8 numpy array.
        Raises:
          ValueError: If the bystream doesn't start with 2049.
        """
        print('Extracting', f.name)
        with gzip.GzipFile(fileobj=f) as bytestream:
            magic = self._read32(bytestream)
            if magic != 2049:
                raise ValueError('Invalid magic number %d in MNIST label file: %s' % (magic, f.name))
            num_items = self._read32(bytestream)
            buf = bytestream.read(num_items)
            labels = np.frombuffer(buf, dtype=np.uint8)
            return labels<|MERGE_RESOLUTION|>--- conflicted
+++ resolved
@@ -51,21 +51,10 @@
             self._test_index = DatasetIndex(np.arange(len(test_data[0])))
         return train_data, test_data
 
-<<<<<<< HEAD
-    @parallel(init='_get_from_urls', post='_gather_data')
-    def download(self, url, content, path):    # pylint:disable=arguments-differ
-        """ Load data from the web site """
-        if path is None:
-            tmpdir = tempfile.gettempdir()
-        else:
-            tmpdir = path
-=======
     @parallel(init='_get_from_urls', _use_self=True, post='_gather_data')
     def download(self, url, content):    # pylint:disable=arguments-differ
         """ Load data from the web site """
-        print('Downloading', url)
         tmpdir = tempfile.gettempdir()
->>>>>>> db43dc27
         filename = os.path.basename(url)
         localname = os.path.join(tmpdir, filename)
         if not os.path.isfile(localname):
