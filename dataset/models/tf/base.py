--- conflicted
+++ resolved
@@ -1472,10 +1472,7 @@
             x, resize_to = inputs
         else:
             x = inputs
-<<<<<<< HEAD
         inputs = None
-=======
->>>>>>> 4d95c715
 
         x = upsample(x, factor, layout, name=name, **kwargs)
         if resize_to is not None:
