# pylint: disable=undefined-variable
""" Contains base class for tensorflow models """

import os
import glob
import re
import json
import threading
import contextlib

import numpy as np
import tensorflow as tf

from ... import is_best_practice, Config
from ..base import BaseModel
from .layers import mip, conv_block, upsample
from .train import piecewise_constant


LOSSES = {
    'mse': tf.losses.mean_squared_error,
    'bce': tf.losses.sigmoid_cross_entropy,
    'ce': tf.losses.softmax_cross_entropy,
    'crossentropy': tf.losses.softmax_cross_entropy,
    'absolutedifference': tf.losses.absolute_difference,
    'l1': tf.losses.absolute_difference,
    'cosine': tf.losses.cosine_distance,
    'cos': tf.losses.cosine_distance,
    'hinge': tf.losses.hinge_loss,
    'huber': tf.losses.huber_loss,
    'logloss': tf.losses.log_loss,
}

DECAYS = {
    'exp': tf.train.exponential_decay,
    'invtime': tf.train.inverse_time_decay,
    'naturalexp': tf.train.natural_exp_decay,
    'const': piecewise_constant,
    'poly': tf.train.polynomial_decay
}



class TFModel(BaseModel):
    r""" Base class for all tensorflow models

    **Configuration**

    ``build`` and ``load`` are inherited from :class:`.BaseModel`.

    device : str or callable
        if str, a device name (e.g. '/device:GPU:0').
        if callable, a function which takes an operation and returns a device name for it.
        See `tf.device <https://www.tensorflow.org/api_docs/python/tf/device>`_ for details.

    session : dict
        `Tensorflow session parameters <https://www.tensorflow.org/api_docs/python/tf/Session#__init__>`_.

    inputs : dict
        model inputs (see :meth:`._make_inputs`)

    loss - a loss function, might be defined in one of three formats:
        - name
        - tuple (name, args)
        - dict {'name': name, \**args}

        where name might be one of:
            - short name (`'mse'`, `'ce'`, `'l1'`, `'cos'`, `'hinge'`, `'huber'`, `'logloss'`)
            - a function name from `tf.losses <https://www.tensorflow.org/api_docs/python/tf/losses>`_
              (e.g. `'absolute_difference'` or `'sparse_softmax_cross_entropy'`)
            - callable

        If loss is callable, then it should add the result to a loss collection.
        Otherwise, ``add_loss`` should be set to True. An optional collection might also be specified through
        ``loss_collection`` parameter.

        .. note:: Losses from non-default collections won't be detected automatically,
                  so you should process them within your code.

        Examples:

        - ``{'loss': 'mse'}``
        - ``{'loss': 'sigmoid_cross_entropy', 'label_smoothing': 1e-6}``
        - ``{'loss': tf.losses.huber_loss, 'reduction': tf.losses.Reduction.MEAN}``
        - ``{'loss': external_loss_fn_with_add_loss_inside}``
        - ``{'loss': external_loss_fn_without_add_loss, 'add_loss': True}``
        - ``{'loss': external_loss_fn_to_collection, 'add_loss': True, 'loss_collection': tf.GraphKeys.LOSSES}``

    decay - a learning rate decay algorithm might be defined in one of three formats:
        - name
        - tuple (name, args)
        - dict {'name': name, **args}

        where name might be one of:

        - short name ('exp', 'invtime', 'naturalexp', 'const', 'poly')
        - a function name from `tf.train <https://www.tensorflow.org/api_docs/python/tf/train>`_
          (e.g. 'exponential_decay')
        - a callable

        Examples:

        - ``{'decay': 'exp'}``
        - ``{'decay': ('polynomial_decay', {'decay_steps': 10000})}``
        - ``{'decay': {'name': tf.train.inverse_time_decay, 'decay_rate': .5}``

    optimizer - an optimizer might be defined in one of three formats:
            - name
            - tuple (name, args)
            - dict {'name': name, \**args}

            where name might be one of:

            - short name (e.g. 'Adam', 'Adagrad', any optimizer from
              `tf.train <https://www.tensorflow.org/api_docs/python/tf/train>`_ without a word `Optimizer`)
            - a function name from `tf.train <https://www.tensorflow.org/api_docs/python/tf/train>`_
              (e.g. 'FtlrOptimizer')
            - a callable

        Examples:

        - ``{'optimizer': 'Adam'}``
        - ``{'optimizer': ('Ftlr', {'learning_rate_power': 0})}``
        - ``{'optimizer': {'name': 'Adagrad', 'initial_accumulator_value': 0.01}``
        - ``{'optimizer': functools.partial(tf.train.MomentumOptimizer, momentum=0.95)}``
        - ``{'optimizer': some_optimizer_fn}``

    common : dict
        default parameters for all :func:`.conv_block`

    input_block : dict
        parameters for the input block, usually :func:`.conv_block` parameters.

        The only required parameter here is ``input_block/inputs`` which should contain a name or
        a list of names from ``inputs`` which tensors will be passed to ``input_block`` as ``inputs``.

        Examples:

        - ``{'input_block/inputs': 'images'}``
        - ``{'input_block': dict(inputs='features')}``
        - ``{'input_block': dict(inputs='images', layout='nac nac', filters=64, kernel_size=[7, 3], strides=[1, 2])}``

    body : dict
        parameters for the base network layers, usually :func:`.conv_block` parameters

    head : dict
        parameters for the head layers, usually :func:`.conv_block` parameters

    output : dict
        predictions : str
            operation to apply for body output tensor to make the network predictions.
            The tensor's name is 'predictions' which is later used in the loss function.
        ops : tuple of str
            additional operations
        prefix : str or tuple of str
            prefixes for additional output tensor names (default='output')

        Operations supported are:

            - ``None`` - do nothing (identity)
            - 'accuracy' - accuracy metrics (the share of ``true_labels == predicted_labels``)
            - 'proba' - multiclass probabilities (softmax)
            - 'labels' - most probable labels (argmax)


    **How to create your own model**

    #. Take a look at :func:`~.layers.conv_block` since it is widely used as a building block almost everywhere.

    #. Define model defaults (e.g. number of filters, batch normalization options, etc)
       by overriding :meth:`.TFModel.default_config`.
       Or skip it and hard code all the parameters in unpredictable places without the possibility to
       change them easily through model's config.

    #. Define build configuration (e.g. number of classes, etc)
       by overriding :meth:`~.TFModel.build_config`.

    #. Override :meth:`~.TFModel.input_block`, :meth:`~.TFModel.body` and :meth:`~.TFModel.head`, if needed.
       In many cases defaults and build config are just enough to build a network without additional code writing.

    Things worth mentioning:

    #. Input data and its parameters should be defined in configuration under ``inputs`` key.
       See :meth:`._make_inputs` for details.

    #. You might want to use a convenient multidimensional :func:`.conv_block`,
       as well as :func:`~.layers.global_average_pooling`, :func:`~.layers.mip`, or other predefined layers.
       Of course, you can use usual `tensorflow layers <https://www.tensorflow.org/api_docs/python/tf/layers>`_.

    #. If you make dropout, batch norm, etc by hand, you might use a predefined ``self.is_training`` tensor.

    #. For decay and training control there is a predefined ``self.global_step`` tensor.

    #. In many cases there is no need to write a loss function, learning rate decay and optimizer
       as they might be defined through config.

    #. For a configured loss one of the inputs should have a name ``targets`` and
       one of the tensors in your model should have a name ``predictions``.
       They will be used in a loss function.

    #. If you have defined your own loss function, call `tf.losses.add_loss(...)
       <https://www.tensorflow.org/api_docs/python/tf/losses/add_loss>`_.

    #. If you need to use your own optimizer, assign ``self.train_step`` to the train step operation.
       Don't forget about `UPDATE_OPS control dependency
       <https://www.tensorflow.org/api_docs/python/tf/layers/batch_normalization>`_.
    """

    def __init__(self, *args, **kwargs):
        self.session = kwargs.get('session', None)
        self.graph = tf.Graph() if self.session is None else self.session.graph
        self._graph_context = None
        self.is_training = None
        self.global_step = None
        self.loss = None
        self.train_step = None
        self._train_lock = threading.Lock()
        self._attrs = []
        self._to_classes = {}
        self._inputs = {}
        self.inputs = None

        super().__init__(*args, **kwargs)

    def build(self, *args, **kwargs):
        """ Build the model

        #. Create a graph
        #. Define ``is_training`` and ``global_step`` tensors
        #. Define a model architecture by calling :meth:``._build``
        #. Create a loss function from config
        #. Create an optimizer and define a train step from config
        #. `Set UPDATE_OPS control dependency on train step
           <https://www.tensorflow.org/api_docs/python/tf/layers/batch_normalization>`_
        #. Create a tensorflow session
        """

        def _device_context():
            if 'device' in self.config:
                device = self.config.get('device')
                context = self.graph.device(device)
            else:
                context = contextlib.ExitStack()
            return context

        with self.graph.as_default(), _device_context():
            with tf.variable_scope(self.__class__.__name__):
                with tf.variable_scope('globals'):
                    if self.is_training is None:
                        self.store_to_attr('is_training', tf.placeholder(tf.bool, name='is_training'))
                    if self.global_step is None:
                        self.store_to_attr('global_step', tf.Variable(0, trainable=False, name='global_step'))

                config = self.build_config()
                self._build(config)

                if self.train_step is None:
                    self._make_loss(config)
                    self.store_to_attr('loss', tf.losses.get_total_loss())

                    optimizer = self._make_optimizer(config)

                    if optimizer:
                        update_ops = tf.get_collection(tf.GraphKeys.UPDATE_OPS)
                        with tf.control_dependencies(update_ops):
                            train_step = optimizer.minimize(self.loss, global_step=self.global_step)
                            self.store_to_attr('train_step', train_step)
                else:
                    self.store_to_attr('train_step', self.train_step)

            if self.session is None:
                self.create_session(config)
                self.reset()


    def create_session(self, config=None):
        """ Create TF session """
        config = config if config is not None else self.config
        session_config = config.get('session', default={})
        self.session = tf.Session(**session_config)

    def reset(self):
        """ Reset the trained model to allow a new training from scratch """
        with self.session.graph.as_default():
            self.session.run(tf.global_variables_initializer())

    def _make_inputs(self, names=None, config=None):
        """ Create model input data from config provided

        In the config's inputs section it looks for ``names``, creates placeholders required, and
        makes some typical transformations (like one-hot-encoding), if needed.

        **Configuration**

        inputs : dict
            - key : str
                a placeholder name
            - values : dict or tuple
                each input's config

        Input config:

        ``dtype`` : str or tf.DType (by default 'float32')
            data type

        ``shape`` : int, tuple, list or None (default)
            a tensor shape which includes the number of channels/classes and doesn't include a batch size.

        ``classes`` : array-like or None (default)
            an array of class labels if data labels are strings or anything else except ``np.arange(num_classes)``

        ``data_format`` : str {``'channels_first'``, ``'channels_last'``} or {``'f'``, ``'l'``}
            The ordering of the dimensions in the inputs. Default is 'channels_last'.

        ``transform`` : str or callable
            Predefined transforms are

            - ``'ohe'`` - one-hot encoding
            - ``'mip @ d'`` - maximum intensity projection :func:`~.layers.mip`
              with depth ``d`` (should be int)

        ``name`` : str
            a name for the transformed and reshaped tensor.

        If an input config is a tuple, it should contain all items exactly in the order shown above:
        dtype, shape, classes, data_format, transform, name.
        If an item is None, the default value will be used instead.

        **How it works**

        A placholder with ``dtype``, ``shape`` and with a name ``key`` is created first.
        Then it is transformed with a ``transform`` function in accordance with ``data_format``.
        The resulting tensor will have the name ``name``.

        Parameters
        ----------
        names : list
            placeholder names that are expected in the config's 'inputs' section

        Raises
        ------
        KeyError if there is any name missing in the config's 'inputs' section.
        ValueError if there are duplicate names.

        Returns
        -------
        placeholders : dict
            key : str
                a placeholder name
            value : tf.Tensor
                placeholder tensor
        tensors : dict
            key : str
                a placeholder name
            value : tf.Tensor
                an input tensor after transformations
        """
        # pylint:disable=too-many-statements
        config = self.get('inputs', config)

        names = names or []
        missing_names = set(names) - set(config.keys())
        if len(missing_names) > 0:
            raise KeyError("Inputs should contain {} names".format(missing_names))

        placeholder_names = set(config.keys())
        tensor_names = set(x.get('name') for x in config.values() if isinstance(x, dict) and x.get('name'))
        wrong_names = placeholder_names & tensor_names
        if len(wrong_names) > 0:
            raise ValueError('Inputs contain duplicate names:', wrong_names)

        param_names = ('dtype', 'shape', 'classes', 'data_format', 'transform', 'name')
        defaults = dict(data_format='channels_last')

        placeholders = dict()
        tensors = dict()

        for input_name, input_config in config.items():
            if isinstance(input_config, (tuple, list)):
                input_config = list(input_config) + [None for _ in param_names]
                input_config = input_config[:len(param_names)]
                input_config = dict(zip(param_names, input_config))
                input_config = dict((k, v) for k, v in input_config.items() if v is not None)
            input_config = {**defaults, **input_config}

            reshape = None
            shape = input_config.get('shape')
            if isinstance(shape, int):
                shape = (shape,)
            if shape:
                input_config['shape'] = shape
                shape = [None] + list(shape)

            self._inputs[input_name] = dict(config=input_config)

            if self.has_classes(input_name):
                dtype = input_config.get('dtype', tf.int64)
                shape = shape or (None,)
            else:
                dtype = input_config.get('dtype', 'float')
            tensor = tf.placeholder(dtype, shape, input_name)
            placeholders[input_name] = tensor
            self.store_to_attr(input_name, tensor)

            if input_config.get('data_format') == 'l':
                input_config['data_format'] = 'channels_last'
            elif input_config.get('data_format') == 'f':
                input_config['data_format'] = 'channels_first'

            self._inputs[input_name] = dict(config=input_config)
            tensor = self._make_transform(input_name, tensor, input_config)

            if isinstance(reshape, (list, tuple)):
                tensor = tf.reshape(tensor, [-1] + list(reshape))

            name = input_config.get('name')
            if name is not None:
                tensor = tf.identity(tensor, name=name)
                self.store_to_attr(name, tensor)

            tensors[input_name] = tensor

            self._inputs[input_name] = dict(config=input_config, placeholder=placeholders[input_name], tensor=tensor)
            if name is not None:
                self._inputs[name] = self._inputs[input_name]

        self.inputs = tensors

        return placeholders, tensors

    def _make_transform(self, input_name, tensor, config):
        if config is not None:
            transform_names = config.get('transform')
            if not isinstance(transform_names, list):
                transform_names = [transform_names]
            for transform_name in transform_names:
                if isinstance(transform_name, str):
                    transforms = {
                        'ohe': self._make_ohe,
                        'mip': self._make_mip,
                        'mask_downsampling': self._make_mask_downsampling
                    }

                    kwargs = dict()
                    if transform_name.startswith('mip'):
                        parts = transform_name.split('@')
                        transform_name = parts[0].strip()
                        kwargs['depth'] = int(parts[1])

                    tensor = transforms[transform_name](input_name, tensor, config, **kwargs)
                elif callable(transform_name):
                    tensor = transform_name(tensor)
                elif transform_name:
                    raise ValueError("Unknown transform {}".format(transform_name))
        return tensor

    def _make_ohe(self, input_name, tensor, config):
        if config.get('shape') is None and config.get('classes') is None:
            raise ValueError("shape and classes cannot be both None for input " +
                             "'{}' with one-hot-encoding transform".format(input_name))

        num_classes = self.num_classes(input_name)
        axis = -1 if self.data_format(input_name) == 'channels_last' else 1
        tensor = tf.one_hot(tensor, depth=num_classes, axis=axis)
        return tensor

    def _make_mask_downsampling(self, input_name, tensor, config):
        """ Perform mask downsampling with factor from config of tensor. """
        _ = input_name
        factor = config.get('factor')
        size = self.shape(tensor, False)
        if None in size[1:]:
            size = self.shape(tensor, True)
        size = size / factor
        size = tf.cast(size, tf.int32)
        tensor = tf.expand_dims(tensor, -1)
        tensor = tf.image.resize_nearest_neighbor(tensor, size)
        tensor = tf.squeeze(tensor, [-1])
        return tensor

    def to_classes(self, tensor, input_name, name=None):
        """ Convert tensor with labels to classes of ``input_name`` """
        if tensor.dtype in [tf.float16, tf.float32, tf.float64]:
            tensor = tf.argmax(tensor, axis=-1, name=name)
        if self.has_classes(input_name):
            self._to_classes.update({tensor: input_name})
        return tensor

    def _make_mip(self, input_name, tensor, config, depth):
        # mip has to know shape
        if config.get('shape') is None:
            raise ValueError('mip transform requires shape specified in the inputs config')
        if depth is None:
            raise ValueError("mip should be specified as mip @ depth, e.g. 'mip @ 3'")
        tensor = mip(tensor, depth=depth, data_format=self.data_format(input_name))
        return tensor

    def _unpack_fn_from_config(self, param, config=None):
        par = self.get(param, config)

        if par is None:
            return None, {}

        if isinstance(par, (tuple, list)):
            if len(par) == 0:
                par_name = None
            elif len(par) == 1:
                par_name, par_args = par[0], {}
            elif len(par) == 2:
                par_name, par_args = par
            else:
                par_name, par_args = par[0], par[1:]
        elif isinstance(par, dict):
            par = par.copy()
            par_name, par_args = par.pop('name', None), par
        else:
            par_name, par_args = par, {}

        return par_name, par_args

    def _make_loss(self, config):
        """ Return a loss function from config """
        loss, args = self._unpack_fn_from_config('loss', config)

        add_loss = False
        if loss is None:
            pass
        elif isinstance(loss, str):
            loss = LOSSES.get(re.sub('[-_ ]', '', loss).lower(), None)
        elif isinstance(loss, str) and hasattr(tf.losses, loss):
            loss = getattr(tf.losses, loss)
        elif callable(loss):
            pass
        else:
            raise ValueError("Unknown loss", loss)

        if loss is None:
            if len(tf.losses.get_losses()) == 0:
                raise ValueError("Loss is not defined in the model %s" % self)
        else:
            try:
                predictions = getattr(self, 'predictions')
            except AttributeError:
                raise KeyError("Model %s does not have 'predictions' tensor" % type(self).__name__)
            try:
                targets = getattr(self, 'targets')
            except AttributeError:
                raise KeyError("Model %s does not have 'targets' tensor" % type(self).__name__)
            else:
                add_loss = args.pop('add_loss', False)
                if add_loss:
                    loss_collection = args.pop('loss_collection', None)
                tensor_loss = loss(targets, predictions, **args)
                if add_loss:
                    if loss_collection:
                        tf.losses.add_loss(tensor_loss, loss_collection)
                    else:
                        tf.losses.add_loss(tensor_loss)

    def _make_decay(self, config):
        decay_name, decay_args = self._unpack_fn_from_config('decay', config)

        if decay_name is None:
            pass
        elif callable(decay_name):
            pass
        elif isinstance(decay_name, str) and hasattr(tf.train, decay_name):
            decay_name = getattr(tf.train, decay_name)
        elif decay_name in DECAYS:
            decay_name = DECAYS.get(re.sub('[-_ ]', '', decay_name).lower(), None)
        else:
            raise ValueError("Unknown learning rate decay method", decay_name)

        return decay_name, decay_args

    def _make_optimizer(self, config):
        optimizer_name, optimizer_args = self._unpack_fn_from_config('optimizer', config)

        if optimizer_name is None or callable(optimizer_name):
            pass
        elif isinstance(optimizer_name, str) and hasattr(tf.train, optimizer_name):
            optimizer_name = getattr(tf.train, optimizer_name)
        elif isinstance(optimizer_name, str) and hasattr(tf.train, optimizer_name + 'Optimizer'):
            optimizer_name = getattr(tf.train, optimizer_name + 'Optimizer')
        else:
            raise ValueError("Unknown optimizer", optimizer_name)

        decay_name, decay_args = self._make_decay(config)
        if decay_name is not None:
            optimizer_args['learning_rate'] = decay_name(**decay_args, global_step=self.global_step)

        if optimizer_name:
            optimizer = optimizer_name(**optimizer_args)
        else:
            optimizer = None

        return optimizer

    def get_number_of_trainable_vars(self):
        """ Return the number of trainable variable in the model graph """
        arr = np.asarray([np.prod(v.get_shape().as_list()) for v in self.graph.get_collection('trainable_variables')])
        return np.sum(arr)

    def get_tensor_config(self, tensor, **kwargs):
        """ Return tensor configuration

        Parameters
        ----------
        tensor : str or tf.Tensor

        Returns
        -------
        dict
            tensor config (see :meth:`._make_inputs`)

        Raises
        ------
        ValueError shape in tensor configuration isn't int, tuple or list
        """
        if isinstance(tensor, tf.Tensor):
            names = [n for n, i in self._inputs.items() if tensor in [i['placeholder'], i['tensor']]]
            if len(names) > 0:
                input_name = names[0]
            else:
                input_name = tensor.name
        elif isinstance(tensor, str):
            if tensor in self._inputs:
                input_name = tensor
            else:
                input_name = self._map_name(tensor)
        else:
            raise TypeError("Tensor can be tf.Tensor or string, but given %s" % type(tensor))

        if input_name in self._inputs:
            config = self._inputs[input_name]['config']
            shape = config.get('shape')
            if isinstance(shape, int):
                shape = (shape,)
            if shape:
                kwargs['shape'] = shape
        elif isinstance(input_name, str):
            try:
                tensor = self.graph.get_tensor_by_name(input_name)
            except KeyError:
                config = {}
            else:
                shape = tensor.get_shape().as_list()[1:]
                config = dict(dtype=tensor.dtype, shape=shape, name=tensor.name, data_format='channels_last')
        else:
            config = {}

        config = {**config, **kwargs}
        return config

    def _map_name(self, name):
        if isinstance(name, str):
            if hasattr(self, name):
                return getattr(self, name)
            elif ':' in name:
                return name
            else:
                tensors = tf.get_collection(name)
                if len(tensors) != 0:
                    return tensors
            return name + ':0'
        return name

    def _fill_feed_dict(self, feed_dict=None, is_training=True):
        feed_dict = feed_dict or {}
        _feed_dict = {}
        for placeholder, value in feed_dict.items():
            if self.has_classes(placeholder):
                classes = self.classes(placeholder)
                get_indices = np.vectorize(lambda c, arr=classes: np.where(c == arr)[0])
                value = get_indices(value)
            placeholder = self._map_name(placeholder)
            value = self._map_name(value)
            _feed_dict.update({placeholder: value})
        if self.is_training not in _feed_dict:
            _feed_dict.update({self.is_training: is_training})
        return _feed_dict

    def _fill_fetches(self, fetches=None, default=None):
        fetches = fetches or default
        if isinstance(fetches, str):
            _fetches = self._map_name(fetches)
        elif isinstance(fetches, (tuple, list)):
            _fetches = []
            for fetch in fetches:
                _fetches.append(self._map_name(fetch))
        elif isinstance(fetches, dict):
            _fetches = dict()
            for key, fetch in fetches.items():
                _fetches.update({key: self._map_name(fetch)})
        else:
            _fetches = fetches
        return _fetches


    def _fill_output(self, output, fetches):
        def _recast_output(out, ix=None):
            if isinstance(out, np.ndarray):
                fetch = fetches[ix] if ix is not None else fetches
                if isinstance(fetch, str):
                    fetch = self.graph.get_tensor_by_name(fetch)
                if fetch in self._to_classes:
                    return self.classes(self._to_classes[fetch])[out]
            return out

        if isinstance(output, (tuple, list)):
            _output = []
            for i, o in enumerate(output):
                _output.append(_recast_output(o, i))
            output = type(output)(_output)
        elif isinstance(output, dict):
            _output = type(output)()
            for k, v in output.items():
                _output.update({k: _recast_output(v, k)})
        else:
            output = _recast_output(output)

        return output

    def train(self, fetches=None, feed_dict=None, use_lock=False):   # pylint: disable=arguments-differ
        """ Train the model with the data provided

        Parameters
        ----------
        fetches : tuple, list
            a sequence of `tf.Operation` and/or `tf.Tensor` to calculate
        feed_dict : dict
            input data, where key is a placeholder name and value is a numpy value
        use_lock : bool
            if True, the whole train step is locked, thus allowing for multithreading.

        Returns
        -------
        Calculated values of tensors in `fetches` in the same structure

        See also
        --------
        `Tensorflow Session run <https://www.tensorflow.org/api_docs/python/tf/Session#run>`_
        """
        with self.graph.as_default():
            _feed_dict = self._fill_feed_dict(feed_dict, is_training=True)
            if fetches is None:
                _fetches = tuple()
            else:
                _fetches = self._fill_fetches(fetches, default=None)

            if use_lock:
                self._train_lock.acquire()

            _all_fetches = []
            if self.train_step:
                _all_fetches += [self.train_step]
            if _fetches is not None:
                _all_fetches += [_fetches]
            if len(_all_fetches) > 0:
                _, output = self.session.run(_all_fetches, feed_dict=_feed_dict)
            else:
                output = None

            if use_lock:
                self._train_lock.release()

            return self._fill_output(output, _fetches)

    def predict(self, fetches=None, feed_dict=None):      # pylint: disable=arguments-differ
        """ Get predictions on the data provided

        Parameters
        ----------
        fetches : tuple, list
            a sequence of `tf.Operation` and/or `tf.Tensor` to calculate
        feed_dict : dict
            input data, where key is a placeholder name and value is a numpy value

        Returns
        -------
        Calculated values of tensors in `fetches` in the same structure

        Notes
        -----
        The only difference between `predict` and `train` is that `train` also executes a `train_step` operation
        which involves calculating and applying gradients and thus chainging model weights.

        See also
        --------
        `Tensorflow Session run <https://www.tensorflow.org/api_docs/python/tf/Session#run>`_
        """
        with self.graph.as_default():
            _feed_dict = self._fill_feed_dict(feed_dict, is_training=False)
            _fetches = self._fill_fetches(fetches, default='predictions')
            output = self.session.run(_fetches, _feed_dict)
        return self._fill_output(output, _fetches)

    def save(self, path, *args, **kwargs):
        """ Save tensorflow model.

        Parameters
        ----------
        path : str
            a path to a directory where all model files will be stored

        Examples
        --------
        >>> tf_model = ResNet34()

        Now save the model

        >>> tf_model.save('/path/to/models/resnet34')

        The model will be saved to /path/to/models/resnet34
        """
        with self.graph.as_default():
            if not os.path.exists(path):
                os.makedirs(path)
            saver = tf.train.Saver()
            saver.save(self.session, os.path.join(path, 'model'), *args, global_step=self.global_step, **kwargs)
            with open(os.path.join(path, 'attrs.json'), 'w') as f:
                json.dump(self._attrs, f)

    def load(self, path, graph=None, checkpoint=None, *args, **kwargs):
        """ Load a TensorFlow model from files

        Parameters
        ----------
        path : str
            a directory where a model is stored
        graph : str
            a filename for a metagraph file
        checkpoint : str
            a checkpoint file name or None to load the latest checkpoint

        Examples
        --------
        >>> resnet = ResNet34(load=dict(path='/path/to/models/resnet34'))

        >>> tf_model.load(path='/path/to/models/resnet34')
        """
        _ = args, kwargs
        self.graph = tf.Graph()

        with self.graph.as_default():
            if graph is None:
                graph_files = glob.glob(os.path.join(path, '*.meta'))
                graph_files = [os.path.splitext(os.path.basename(graph))[0] for graph in graph_files]
                all_steps = []
                for graph in graph_files:
                    try:
                        step = int(graph.split('-')[-1])
                    except ValueError:
                        pass
                    else:
                        all_steps.append(step)
                graph = '-'.join(['model', str(max(all_steps))]) + '.meta'

            graph_path = os.path.join(path, graph)
            saver = tf.train.import_meta_graph(graph_path)

            if checkpoint is None:
                checkpoint_path = tf.train.latest_checkpoint(path)
            else:
                checkpoint_path = os.path.join(path, checkpoint)

            self.create_session()
            saver.restore(self.session, checkpoint_path)

        with open(os.path.join(path, 'attrs.json'), 'r') as json_file:
            self._attrs = json.load(json_file)
        with self.graph.as_default():
            for attr, graph_item in zip(self._attrs, tf.get_collection('attrs')):
                setattr(self, attr, graph_item)

    def store_to_attr(self, attr, graph_item):
        """ Make a graph item (variable or operation) accessible as a model attribute """
        with self.graph.as_default():
            setattr(self, attr, graph_item)
            self._attrs.append(attr)
            tf.get_collection_ref('attrs').append(graph_item)

    @classmethod
    def crop(cls, inputs, shape_images, data_format='channels_last'):
        """ Crop input tensor to a shape of a given image.
        If shape_image has not fully defined shape (shape_image.get_shape() has at least one None),
        the returned tf.Tensor will be of unknown shape except the number of channels.

        Parameters
        ----------
        inputs : tf.Tensor
            input tensor
        shape_images : tf.Tensor
            a source images to which
        data_format : str {'channels_last', 'channels_first'}
            data format
        """

        static_shape = cls.spatial_shape(shape_images, data_format, False)
        dynamic_shape = cls.spatial_shape(shape_images, data_format, True)

        if None in cls.shape(inputs) + static_shape:
            return cls._dynamic_crop(inputs, static_shape, dynamic_shape, data_format)
        else:
            return cls._static_crop(inputs, static_shape, data_format)

    @classmethod
    def _static_crop(cls, inputs, shape, data_format='channels_last'):
        input_shape = np.array(cls.spatial_shape(inputs, data_format))

        if np.abs(input_shape - shape).sum() > 0:
            begin = [0] * inputs.shape.ndims
            if data_format == "channels_last":
                size = [-1] + shape + [-1]
            else:
                size = [-1, -1] + shape
            x = tf.slice(inputs, begin=begin, size=size)
        else:
            x = inputs
        return x

    @classmethod
    def _dynamic_crop(cls, inputs, static_shape, dynamic_shape, data_format='channels_last'):
        input_shape = cls.spatial_shape(inputs, data_format, True)
        n_channels = cls.num_channels(inputs, data_format)
        if data_format == 'channels_last':
            slice_size = [(-1,), dynamic_shape, (n_channels,)]
            output_shape = [None] * (len(static_shape) + 1) + [n_channels]
        else:
            slice_size = [(-1, n_channels), dynamic_shape]
            output_shape = [None, n_channels] + [None] * len(static_shape)

        begin = [0] * len(inputs.get_shape().as_list())
        size = tf.concat(slice_size, axis=0)
        cond = tf.reduce_sum(tf.abs(input_shape - dynamic_shape)) > 0
        x = tf.cond(cond, lambda: tf.slice(inputs, begin=begin, size=size), lambda: inputs)
        x.set_shape(output_shape)
        return x

    @classmethod
    def input_block(cls, inputs, name='input_block', **kwargs):
        """ Transform inputs with a convolution block

        Parameters
        ----------
        inputs : tf.Tensor
            input tensor
        name : str
            scope name

        Notes
        -----
        For other parameters see :func:`.conv_block`.

        Returns
        -------
        tf.Tensor
        """
        kwargs = cls.fill_params('input_block', **kwargs)
        if kwargs.get('layout'):
            return conv_block(inputs, name=name, **kwargs)
        return inputs

    @classmethod
    def body(cls, inputs, name='body', **kwargs):
        """ Base layers which produce a network embedding

        Parameters
        ----------
        inputs : tf.Tensor
            input tensor
        name : str
            scope name

        Notes
        -----
        For other parameters see :func:`.conv_block`.

        Returns
        -------
        tf.Tensor

        Examples
        --------
        ::

            MyModel.body(2, inputs, layout='ca ca ca', filters=[128, 256, 512], kernel_size=3)
        """
        kwargs = cls.fill_params('body', **kwargs)
        if kwargs.get('layout'):
            return conv_block(inputs, name=name, **kwargs)
        return inputs

    @classmethod
    def head(cls, inputs, name='head', **kwargs):
        """ Last network layers which produce output from the network embedding

        Parameters
        ----------
        inputs : tf.Tensor
            input tensor
        name : str
            scope name

        Notes
        -----
        For other parameters see :func:`.conv_block`.

        Returns
        -------
        tf.Tensor

        Examples
        --------
        A fully convolutional head with 3x3 and 1x1 convolutions and global max pooling:

            MyModel.head(2, network_embedding, layout='cacaP', filters=[128, num_classes], kernel_size=[3, 1])

        A fully connected head with dropouts, a dense layer with 1000 units and final dense layer with class logits::

            MyModel.head(2, network_embedding, layout='dfadf', units=[1000, num_classes], dropout_rate=.15)
        """
        kwargs = cls.fill_params('head', **kwargs)
        if kwargs.get('layout'):
            return conv_block(inputs, name=name, **kwargs)
        return inputs

    def output(self, inputs, ops=None, prefix=None, **kwargs):
        """ Add output operations to a model graph, like predictions, quality metrics, etc.

        Parameters
        ----------
        inputs : tf.Tensor or a sequence of tf.Tensors
            input tensors

        ops : a sequence of str or callable
            operation names::
            - 'sigmoid' - add ``sigmoid(inputs)``
            - 'proba' - add ``softmax(inputs)``
            - 'labels' - add ``argmax(inputs)``
            - 'accuracy' - add ``mean(predicted_labels == true_labels)``
            - callable - add an arbitrary operation

        prefix : a sequence of str
            a prefix for each input if there are multiple inputs

        Raises
        ------
        ValueError if the number of outputs does not equal to the number of prefixes
        TypeError if inputs is not a Tensor or a sequence of Tensors
        """
        kwargs = self.fill_params('output', **kwargs)
        predictions_op = self.pop('predictions', kwargs, default=None)

        if ops is None:
            ops = []
        elif not isinstance(ops, (list, tuple)):
            ops = [ops]

        if not isinstance(inputs, (tuple, list)):
            inputs = [inputs]
            prefix = prefix or 'output'
            prefix = [prefix]

        if len(inputs) != len(prefix):
            raise ValueError('Each output in multiple output models should have its own prefix')

        for i, tensor in enumerate(inputs):
            if not isinstance(tensor, tf.Tensor):
                raise TypeError("Network output is expected to be a Tensor, but given {}".format(type(inputs)))

            current_prefix = prefix[i]
            if current_prefix:
                ctx = tf.variable_scope(current_prefix)
                ctx.__enter__()
            else:
                ctx = None
            attr_prefix = current_prefix + '_' if current_prefix else ''

            pred_prefix = '' if len(inputs) == 1 else attr_prefix
            self._add_output_op(tensor, predictions_op, 'predictions', pred_prefix, **kwargs)
            for oper in ops:
                self._add_output_op(tensor, oper, oper, attr_prefix, **kwargs)

            if ctx:
                ctx.__exit__(None, None, None)

    def _add_output_op(self, inputs, oper, name, attr_prefix, **kwargs):
        if oper is None:
            self._add_output_identity(inputs, name, attr_prefix, **kwargs)
        elif oper == 'sigmoid':
            self._add_output_sigmoid(inputs, name, attr_prefix, **kwargs)
        elif oper == 'proba':
            self._add_output_proba(inputs, name, attr_prefix, **kwargs)
        elif oper == 'labels':
            self._add_output_labels(inputs, name, attr_prefix, **kwargs)
        elif oper == 'accuracy':
            self._add_output_accuracy(inputs, name, attr_prefix, **kwargs)
        elif callable(oper):
            self._add_output_callable(inputs, oper, None, attr_prefix, **kwargs)

    def _add_output_identity(self, inputs, name, attr_prefix, **kwargs):
        _ = kwargs
        x = tf.identity(inputs, name=name)
        self.store_to_attr(attr_prefix + name, x)
        return x

    def _add_output_sigmoid(self, inputs, name, attr_prefix, **kwargs):
        _ = kwargs
        proba = tf.sigmoid(inputs, name=name)
        self.store_to_attr(attr_prefix + name, proba)

    def _add_output_proba(self, inputs, name, attr_prefix, **kwargs):
        axis = self.channels_axis(kwargs['data_format'])
        proba = tf.nn.softmax(inputs, name=name, dim=axis)
        self.store_to_attr(attr_prefix + name, proba)

    def _add_output_labels(self, inputs, name, attr_prefix, **kwargs):
        channels_axis = self.channels_axis(kwargs.get('data_format'))
        predicted_labels = tf.argmax(inputs, axis=channels_axis, name=name)
        self.store_to_attr(attr_prefix + name, predicted_labels)

    def _add_output_accuracy(self, inputs, name, attr_prefix, **kwargs):
        channels_axis = self.channels_axis(kwargs.get('data_format'))
        true_labels = tf.argmax(self.targets, axis=channels_axis)
        if not hasattr(self, attr_prefix + 'labels'):
            self._add_output_labels(inputs, 'labels', attr_prefix, **kwargs)
        x = getattr(self, attr_prefix + 'labels')
        x = tf.cast(x, true_labels.dtype)
        x = tf.cast(tf.equal(true_labels, x), 'float')
        accuracy = tf.reduce_mean(x, axis=channels_axis, name=name)
        self.store_to_attr(attr_prefix + name, accuracy)

    def _add_output_callable(self, inputs, oper, name, attr_prefix, **kwargs):
        _ = kwargs
        x = oper(inputs)
        name = name or oper.__name__
        self.store_to_attr(attr_prefix + name, x)
        return x


    @classmethod
    def default_config(cls):
        """ Define model defaults

        You need to override this method if you expect your model or its blocks to serve as a base for other models
        (e.g. VGG for FCN, ResNet for LinkNet, etc).

        Put here all constants (like the number of filters, kernel sizes, block layouts, strides, etc)
        specific to the model, but independent of anything else (like image shapes, number of classes, etc).

        These defaults can be changed in `.build_config` or when calling `Pipeline.init_model`.

        Usually, it looks like::

            @classmethod
            def default_config(cls):
                config = TFModel.default_config()
                config['input_block'].update(dict(layout='cnap', filters=16, kernel_size=7, strides=2,
                                                  pool_size=3, pool_strides=2))
                config['body']['filters'] = 32
                config['head'].update(dict(layout='cnadV', dropout_rate=.2))
                return config
        """
        config = {}
        config['inputs'] = {}
        config['common'] = {}
        config['input_block'] = {}
        config['body'] = {}
        config['head'] = {}
        config['output'] = {}
        config['optimizer'] = ('Adam', dict())

        if is_best_practice():
            config['common'] = {'batch_norm': {'momentum': .1}}
            config['optimizer'][1].update({'use_locking': True})

        return Config(config)

    @classmethod
    def fill_params(cls, _name, **kwargs):
        """ Fill block params from default config and kwargs """
        config = cls.default_config()
        _config = cls.get(_name, config)
        config = {**config['common'], **_config, **kwargs}
        return config

    def build_config(self, names=None):
        """ Define a model architecture configuration

        It takes just 2 steps:

        #. Define names for all placeholders and make input tensors by calling ``super().build_config(names)``.

           If the model config does not contain any name from ``names``, :exc:`KeyError` is raised.

           See :meth:`._make_inputs` for details.

        #. Define parameters for :meth:`.TFModel.input_block`, :meth:`.TFModel.body`, :meth:`.TFModel.head`
           which depend on inputs.

        #. Don't forget to return ``config``.

        Typically it looks like this::

            def build_config(self, names=None):
                names = names or ['images', 'labels']
                config = super().build_config(names)
                config['head']['num_classes'] = self.num_classes('targets')
                return config
        """

        config = self.default_config()

<<<<<<< HEAD
        config = config + self.config
=======
        print('config', config)
        print('---')
        print('self  ', self.config)
        for k in self.config:
            self.put(k, self.config[k], config)
        print('---')
        print('conf  ', config)
>>>>>>> 56446971

        if config.get('inputs'):
            with tf.variable_scope('inputs'):
                self._make_inputs(names, config)
            inputs = self.get('input_block/inputs', config)

            if isinstance(inputs, str):
                config['common/data_format'] = self.data_format(inputs)
                config['input_block/inputs'] = self.inputs[inputs]
            elif isinstance(inputs, list):
                config['input_block/inputs'] = [self.inputs[name] for name in inputs]
            else:
                raise ValueError('input_block/inputs should be specified with a name or a list of names.')

        return config


    def _build(self, config=None):
        defaults = {'is_training': self.is_training, **config['common']}
        config['input_block'] = {**defaults, **config['input_block']}
        config['body'] = {**defaults, **config['body']}
        config['head'] = {**defaults, **config['head']}
        config['output'] = {**defaults, **config['output']}

        x = self.input_block(**config['input_block'])
        x = self.body(inputs=x, **config['body'])
        output = self.head(inputs=x, **config['head'])
        self.output(output, **config['output'])

    @classmethod
    def channels_axis(cls, data_format):
        """ Return the channels axis for the tensor

        Parameters
        ----------
        data_format : str {'channels_last', 'channels_first'}

        Returns
        -------
        number of channels : int
        """
        return 1 if data_format == "channels_first" or data_format.startswith("NC") else -1

    def data_format(self, tensor, **kwargs):
        """ Return the tensor data format (channels_last or channels_first)

        Parameters
        ----------
        tensor : str or tf.Tensor

        Returns
        -------
        data_format : str
        """
        config = self.get_tensor_config(tensor, **kwargs)
        return config.get('data_format')

    def has_classes(self, tensor):
        """ Check if a tensor has classes defined in the config """
        config = self.get_tensor_config(tensor)
        has = config.get('classes') is not None
        return has

    def classes(self, tensor):
        """ Return the  number of classes """
        config = self.get_tensor_config(tensor)
        classes = config.get('classes')
        if isinstance(classes, int):
            return np.arange(classes)
        return np.asarray(classes)

    def num_classes(self, tensor):
        """ Return the  number of classes """
        if self.has_classes(tensor):
            classes = self.classes(tensor)
            return classes if isinstance(classes, int) else len(classes)
        return self.get_num_channels(tensor)

    def get_num_channels(self, tensor, **kwargs):
        """ Return the number of channels in the tensor

        Parameters
        ----------
        tensor : str or tf.Tensor

        Returns
        -------
        number of channels : int
        """
        config = self.get_tensor_config(tensor, **kwargs)
        shape = (None,) + config.get('shape')
        channels_axis = self.channels_axis(tensor, **kwargs)
        return shape[channels_axis] if shape else None

    @classmethod
    def num_channels(cls, tensor, data_format='channels_last'):
        """ Return number of channels in the input tensor

        Parameters
        ----------
        tensor : tf.Tensor

        Returns
        -------
        shape : tuple of ints
        """
        shape = tensor.get_shape().as_list()
        axis = cls.channels_axis(data_format)
        return shape[axis]

    def get_shape(self, tensor, **kwargs):
        """ Return the tensor shape without batch dimension

        Parameters
        ----------
        tensor : str or tf.Tensor

        Returns
        -------
        shape : tuple
        """
        config = self.get_tensor_config(tensor, **kwargs)
        return config.get('shape')

    @classmethod
    def shape(cls, tensor, dynamic=False):
        """ Return shape of the input tensor without batch size

        Parameters
        ----------
        tensor : tf.Tensor

        dynamic : bool
            if True, returns tensor which represents shape. If False, returns list of ints and/or Nones

        Returns
        -------
        shape : tf.Tensor or list
        """
        if dynamic:
            shape = tf.shape(tensor)
        else:
            shape = tensor.get_shape().as_list()
        return shape[1:]

    def get_spatial_dim(self, tensor, **kwargs):
        """ Return the tensor spatial dimensionality (without batch and channels dimensions)

        Parameters
        ----------
        tensor : str or tf.Tensor

        Returns
        -------
        number of spatial dimensions : int
        """
        config = self.get_tensor_config(tensor, **kwargs)
        return len(config.get('shape')) - 1

    @classmethod
    def spatial_dim(cls, tensor):
        """ Return spatial dim of the input tensor (without channels and batch dimension)

        Parameters
        ----------
        tensor : tf.Tensor

        Returns
        -------
        dim : int
        """
        return len(tensor.get_shape().as_list()) - 2

    def get_spatial_shape(self, tensor, **kwargs):
        """ Return the tensor spatial shape (without batch and channels dimensions)

        Parameters
        ----------
        tensor : str or tf.Tensor

        Returns
        -------
        spatial shape : tuple
        """
        config = self.get_tensor_config(tensor, **kwargs)
        data_format = config.get('data_format')
        shape = config.get('shape')[:-1] if data_format == 'channels_last' else config.get('shape')[1:]
        return shape

    @classmethod
    def spatial_shape(cls, tensor, data_format='channels_last', dynamic=False):
        """ Return spatial shape of the input tensor

        Parameters
        ----------
        tensor : tf.Tensor

        dynamic : bool
            if True, returns tensor which represents shape. If False, returns list of ints and/or Nones

        Returns
        -------
        shape : tf.Tensor or list
        """
        if dynamic:
            shape = tf.shape(tensor)
        else:
            shape = tensor.get_shape().as_list()
        axis = slice(1, -1) if data_format == "channels_last" else slice(2, None)
        return shape[axis]

    def get_batch_size(self, tensor):
        """ Return batch size (the length of the first dimension) of the input tensor

        Parameters
        ----------
        tensor : str or tf.Tensor

        Returns
        -------
        batch size : int or None
        """
        if isinstance(tensor, tf.Tensor):
            pass
        elif isinstance(tensor, str):
            if tensor in self._inputs:
                tensor = self._inputs[tensor]['placeholder']
            else:
                input_name = self._map_name(tensor)
                if input_name in self._inputs:
                    tensor = self._inputs[input_name]
                else:
                    tensor = self.graph.get_tensor_by_name(input_name)
        else:
            raise TypeError("Tensor can be tf.Tensor or string, but given %s" % type(tensor))

        return tensor.get_shape().as_list()[0]

    @classmethod
    def batch_size(cls, tensor):
        """ Return batch size (the length of the first dimension) of the input tensor

        Parameters
        ----------
        tensor : tf.Tensor

        Returns
        -------
        batch size : int or None
        """
        return tensor.get_shape().as_list()[0]

    @classmethod
    def se_block(cls, inputs, ratio, name='se', **kwargs):
        """ Squeeze and excitation block

        Hu J. et al. "`Squeeze-and-Excitation Networks <https://arxiv.org/abs/1709.01507>`_"

        Parameters
        ----------
        inputs : tf.Tensor
            input tensor
        ratio : int
            squeeze ratio for the number of filters

        Returns
        -------
        tf.Tensor
        """
        with tf.variable_scope(name):
            data_format = kwargs.get('data_format')
            in_filters = cls.num_channels(inputs, data_format)
            x = conv_block(inputs,
                           **{**kwargs, 'layout': 'Vfafa', 'units': [in_filters//ratio, in_filters],
                              'name': 'se', 'activation': [tf.nn.relu, tf.nn.sigmoid]})

            shape = [-1] + [1] * (cls.spatial_dim(inputs) + 1)
            axis = cls.channels_axis(data_format)
            shape[axis] = in_filters
            scale = tf.reshape(x, shape)
            x = inputs * scale
        return x

    @classmethod
    def upsample(cls, inputs, factor=None, layout='b', name='upsample', **kwargs):
        """ Upsample input tensor

        Parameters
        ----------
        inputs : tf.Tensor or tuple of two tf.Tensor
            a tensor to resize and a tensor which size to resize to
        factor : int
            an upsamping scale
        layout : str
            resizing technique, a sequence of:

            - R - use residual connection with bilinear additive upsampling (must be the first symbol)
            - b - bilinear resize
            - B - bilinear additive upsampling
            - N - nearest neighbor resize
            - t - transposed convolution
            - X - subpixel convolution

        Returns
        -------
        tf.Tensor
        """
        if np.all(factor == 1):
            return inputs

        resize_to = None
        if isinstance(inputs, (list, tuple)):
            x, resize_to = inputs
        else:
            x = inputs
        inputs = None

        if kwargs.get('filters') is None:
            kwargs['filters'] = cls.num_channels(x, kwargs['data_format'])

        x = upsample(x, factor=factor, layout=layout, name=name, **kwargs)
        if resize_to is not None:
            x = cls.crop(x, resize_to, kwargs['data_format'])
        return x<|MERGE_RESOLUTION|>--- conflicted
+++ resolved
@@ -1212,17 +1212,7 @@
 
         config = self.default_config()
 
-<<<<<<< HEAD
         config = config + self.config
-=======
-        print('config', config)
-        print('---')
-        print('self  ', self.config)
-        for k in self.config:
-            self.put(k, self.config[k], config)
-        print('---')
-        print('conf  ', config)
->>>>>>> 56446971
 
         if config.get('inputs'):
             with tf.variable_scope('inputs'):
