--- conflicted
+++ resolved
@@ -173,7 +173,7 @@
 
             elif C_GROUPS[layer] == 'P':
                 pool_op = 'mean' if layer == 'V' else kwargs.pop('pool_op', 'max')
-                args = dict(op=pool_op, data_format=data_format, keep_dims=kwargs.get('keep_dims', False))
+                args = dict(op=pool_op, data_format=data_format, keepdims=kwargs.get('keep_dims', False))
 
             elif layer in ['d', 'D']:
                 if dropout_rate:
@@ -182,16 +182,6 @@
                     logger.warning('conv_block: dropout_rate is zero or undefined, so dropout layer is skipped')
                     skip_layer = True
 
-<<<<<<< HEAD
-=======
-            elif C_GROUPS[layer] == 'P':
-                if layer == 'P':
-                    pool_op = kwargs.pop('global_pool_op', 'max')
-                elif layer == 'V':
-                    pool_op = 'mean'
-                args = dict(pool_op=pool_op, data_format=data_format, keepdims=kwargs.get('keepdims', False))
-
->>>>>>> acf3a69c
             elif layer == 'm':
                 args = dict(depth=kwargs.get('depth'), data_format=data_format)
 
