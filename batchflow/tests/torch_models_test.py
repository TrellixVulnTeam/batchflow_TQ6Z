--- conflicted
+++ resolved
@@ -56,17 +56,11 @@
         Finally, we assert that our modification was actually applied to a model by attempting
         to build and train it with a small batch.
     """
-<<<<<<< HEAD
+
     @pytest.mark.parametrize('decay', [None, {'name':'exp', 'frequency': 25}])
     def test_data_format(self, model, model_setup_images_clf, pipeline, decay, image_shape):
         """ We can explicitly pass 'data_format' to inputs or common."""
         dataset, model_config = model_setup_images_clf('channels_first', image_shape=image_shape)
-=======
-    @pytest.mark.parametrize('decay', [None, {'name': 'exp', 'frequency': 25}])
-    def test_data_format(self, model, model_setup_images_clf, pipeline, decay):
-        """ We can explicitly pass 'data_format' to inputs or common."""
-        dataset, model_config = model_setup_images_clf('channels_first')
->>>>>>> 0cc2fb74
         model_config.update(decay=decay)
         config = {'model_class': model, 'model_config': model_config}
         test_pipeline = (pipeline << dataset) << config
