--- conflicted
+++ resolved
@@ -388,12 +388,9 @@
                 # allow to specify a loop as an action parameter
                 loop = kwargs.get('loop', loop)
 
-<<<<<<< HEAD
-=======
             if loop.is_running():
                 raise RuntimeError('Cannot parallel async methods with a running event loop (e.g. in IPython).')
 
->>>>>>> 3838ea83
             init_fn, post_fn = _check_functions(self)
 
             futures = []
@@ -406,14 +403,7 @@
                 seed = spawn_seed_sequence(random_seed)
                 futures.append(loop.create_task(call_method(method, use_self, margs, mkwargs, seed=seed)))
 
-<<<<<<< HEAD
-            if loop.is_running():
-                asyncio.wait(loop.create_task(wait_for_all(futures, loop)), loop=loop)
-            else:
-                loop.run_until_complete(wait_for_all(futures, loop))
-=======
             loop.run_until_complete(asyncio.gather(*futures, loop=loop, return_exceptions=True))
->>>>>>> 3838ea83
 
             return _call_post_fn(self, post_fn, futures, args, full_kwargs)
 
