""" Contains the base class for open datasets """
import numpy as np

from .. import Dataset
from .. import ImagesBatch
from .. import DatasetIndex


class Openset(Dataset):
    """ The base class for open datasets """
    def __init__(self, index=None, batch_class=None, train_test=False, path=None, preloaded=None, **kwargs):
        self.train_test = train_test
        self._train_index, self._test_index = None, None

        if preloaded is None:
<<<<<<< HEAD
            preloaded, index = self.download(path=path)
        super().__init__(index, batch_class, preloaded=preloaded, **kwargs)
        if train_test:
            self.split()
=======
            preloaded = self.download(path=path) 
            if train_test:
                train_data, test_data = preloaded  # pylint:disable=unpacking-non-sequence

            preloaded = tuple(np.concatenate(i) for i in np.array(preloaded).T)

        index = index or DatasetIndex(len(preloaded[0]))
        super().__init__(index, batch_class=batch_class, preloaded=preloaded, **kwargs)

        if self.train_test:  
            self.train = type(self)(self._train_index, self.batch_class, train_test=False, preloaded=train_data)
            self.test = type(self)(self._test_index, self.batch_class, train_test=False, preloaded=test_data)

>>>>>>> 1f45f05a

    @staticmethod
    def uild_index(index):
        """ Create an index """
        if index is not None:
            return super().build_index(index)
        return None

    def download(self, path):
        """ Download a dataset from the source web-site """
        _ = path
        return None


class ImagesOpenset(Openset):
    """ The base class for open datasets with images """
    def __init__(self, index=None, batch_class=ImagesBatch, *args, **kwargs):
        super().__init__(index, batch_class, *args, **kwargs)<|MERGE_RESOLUTION|>--- conflicted
+++ resolved
@@ -13,12 +13,6 @@
         self._train_index, self._test_index = None, None
 
         if preloaded is None:
-<<<<<<< HEAD
-            preloaded, index = self.download(path=path)
-        super().__init__(index, batch_class, preloaded=preloaded, **kwargs)
-        if train_test:
-            self.split()
-=======
             preloaded = self.download(path=path) 
             if train_test:
                 train_data, test_data = preloaded  # pylint:disable=unpacking-non-sequence
@@ -32,7 +26,6 @@
             self.train = type(self)(self._train_index, self.batch_class, train_test=False, preloaded=train_data)
             self.test = type(self)(self._test_index, self.batch_class, train_test=False, preloaded=test_data)
 
->>>>>>> 1f45f05a
 
     @staticmethod
     def uild_index(index):
