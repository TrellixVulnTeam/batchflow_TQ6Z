""" Convenient combining block """
import logging
import inspect
from collections import OrderedDict

import numpy as np
import torch
import torch.nn as nn

from .core import Activation, Dense, BatchNorm, Dropout, AlphaDropout, Identity
from .conv import Conv, ConvTranspose, DepthwiseConv, DepthwiseConvTranspose, \
                  SeparableConv, SeparableConvTranspose
from .pooling import Pool, GlobalPool
from .resize import IncreaseDim, ReduceDim, Reshape, Interpolate, SubPixelConv, SideBlock, SEBlock, Combine
from ..utils import get_shape
from ...utils import unpack_args


logger = logging.getLogger(__name__)



class BaseConvBlock(nn.Module):
    """ Complex multi-dimensional block to apply sequence of different operations.

    Parameters
    ----------
    layout : str
        A sequence of letters, each letter meaning individual operation:

        - `>` - add new axis to tensor
        - `<` - remove trailing axis from tensor
        - r - reshape tensor to desired shape
        - c - convolution
        - t - transposed convolution
        - C - separable convolution
        - T - separable transposed convolution
        - w - depthwise convolution
        - W - depthwise transposed convolution
        - f - dense (fully connected)
        - n - batch normalization
        - a - activation
        - p - pooling (default is max-pooling)
        - v - average pooling
        - P - global pooling (default is max-pooling)
        - V - global average pooling
        - d - dropout
        - D - alpha dropout
        - b - upsample with bilinear resize
        - N - upsample with nearest neighbors resize
        - X - upsample with subpixel convolution (:class:`~.layers.SubpixelConv`)
        - R - start residual connection
        - A - start residual connection with bilinear additive upsampling
        - S - start residual connection with squeeze and excitation
        - B - start residual connection with auxilliary :class:`~.layers.BaseConvBlock`
        - `.` - end residual connection with concatenation
        - `+` - end residual connection with summation
        - `*` - end residual connection with multiplication
        - `&` - end residual connection with softsum

        Default is ''.

    filters : int or str
        If str, then number of filters is calculated by its evaluation. `S` and `same` stand for the
        number of filters in the previous tensor. Note the `eval` usage under the hood.
        If int, then number of filters in the output tensor.
    kernel_size : int
        Convolution kernel size.
    name : str
        Name of the layer that will be used as a scope.
    units : int or str
        If str, then number of units is calculated by its evaluation. `S` and `same` stand for the
        number of units in the previous tensor. Note the `eval` usage under the hood.
        If int, then number of units in the dense layer.
    strides : int
        Convolution stride.
    padding : str
        Padding mode, can be 'same' or 'valid'. Default - 'same'.
    data_format : str
        'channels_last' or 'channels_first'. Default - 'channels_first'.
    dilation_rate: int
        Default is 1.
    activation : callable
        Default is `tf.nn.relu`.
    pool_size : int
        Default is 2.
    pool_strides : int
        Default is 2.
    pool_op : str
        Pooling operation ('max', 'mean', 'frac')
    dropout_rate : float
        Default is 0.
    factor : int or tuple of int
        Upsampling factor
    upsampling_layout : str
        Layout for upsampling layers

    other named arguments : None, bool, dict or sequence
        If None, then no common parameters are passed to all the layers of a given type.
        If False, then all the layers of a given type are disabled.
        If dict, then contains common parameters for all the layers of a given type. If 'disable' is present in
        this dictionary and evaluates to True, then all the layers of a given type are disabled.
        If sequence, then each element must be a dict with parameters that are passed to corresponding layers
        of a given type.


        Name of the argument must be one of:

        - dense - parameters like initializers, regularalizers, etc.
        - conv - parameters like initializers, regularalizers, etc.
        - transposed_conv - parameters like initializers, regularalizers, etc.
        - batch_norm - parameters like initializers, momentum, etc.
        - pooling - parameters like initializers, regularalizers, etc.
        - dropout - parameters like noise_shape, dropout_rate, etc.
        - subpixel_conv - parameters for :class:`~.layers.SubPixelConv`.
        - resize_bilinear - parameters for parameters for :class:`~.layers.Interpolate`.
        - residual_bilinear_additive - parameters for parameters for :class:`~.layers.Interpolate`.
        - residual_se - parameters for parameters for :class:`~.layers.SEBlock`.
        - side_branch - parameters for parameters for :class:`~.layers.BaseConvBlock`.


    Notes
    -----
    When ``layout`` includes several layers of the same type, each one can have its own parameters,
    if corresponding args are passed as lists (not tuples).

    Spaces may be used to improve readability.


    Examples
    --------
    A simple block: 3x3 conv, batch norm, relu, 2x2 max-pooling with stride 2::

        x = BaseConvBlock(layout='cnap', filters=32, kernel_size=3)

    A canonical bottleneck block (1x1, 3x3, 1x1 conv with relu in-between)::

        x = BaseConvBlock(layout='nac nac nac', filters=[64, 64, 256], kernel_size=[1, 3, 1])

    A complex Nd block:

    - 5x5 conv with 32 filters
    - relu
    - 3x3 conv with 32 filters
    - relu
    - 3x3 conv with 64 filters and a spatial stride 2
    - relu
    - batch norm
    - dropout with rate 0.15

    ::

        x = BaseConvBlock(layout='ca ca ca nd', filters=[32, 32, 64], kernel_size=[5, 3, 3],
                      strides=[1, 1, 2], dropout_rate=.15)

    A residual block::

        x = BaseConvBlock(layout='R nac +', filters='same')

    Squeeze and excitation block::

        x = BaseConvBlock(layout='S cna *', filters=64)

    """
    LETTERS_LAYERS = {
        'a': 'activation',
        'R': 'residual_start',
        'A': 'residual_bilinear_additive',
        'B': 'side_branch', # formally, it is residual too
        'S': 'residual_se',
        '+': 'residual_end',
        '.': 'residual_end',
        '*': 'residual_end',
        '&': 'residual_end',
        '>': 'increase_dim',
        '<': 'reduce_dim',
        'r': 'reshape',
        'f': 'dense',
        'c': 'conv',
        't': 'transposed_conv',
        'C': 'separable_conv',
        'T': 'separable_conv_transpose',
        'w': 'depthwise_conv',
        'W': 'depthwise_conv_transpose',
        'p': 'pooling',
        'v': 'pooling',
        'P': 'global_pooling',
        'V': 'global_pooling',
        'n': 'batch_norm',
        'd': 'dropout',
        'D': 'alpha_dropout',
        # 'O': 'dropblock',
        # 'm': 'mip',
        'b': 'resize_bilinear',
        'N': 'resize_nn',
        'X': 'subpixel_conv'
    }

    LAYERS_MODULES = {
        'activation': Activation,
<<<<<<< HEAD
        'residual_start': Identity,
=======
        'residual_start': nn.Identity,
        'side_branch': SideBlock,
        'residual_se': SEBlock,
>>>>>>> 001466be
        'residual_end': Combine,
        'increase_dim': IncreaseDim,
        'reduce_dim': ReduceDim,
        'reshape': Reshape,
        'dense': Dense,
        'conv': Conv,
        'transposed_conv': ConvTranspose,
        'separable_conv': SeparableConv,
        'separable_conv_transpose': SeparableConvTranspose,
        'depthwise_conv': DepthwiseConv,
        'depthwise_conv_transpose': DepthwiseConvTranspose,
        'pooling': Pool,
        'global_pooling': GlobalPool,
        'batch_norm': BatchNorm,
        'dropout': Dropout,
        'alpha_dropout': AlphaDropout,
        # 'dropblock': None, # TODO
        # 'mip': None, # TODO?
        'residual_bilinear_additive': Interpolate,
        'resize_bilinear': Interpolate,
        'resize_nn': Interpolate,
        'subpixel_conv': SubPixelConv,
    }

    DEFAULT_LETTERS = LETTERS_LAYERS.keys()
    LETTERS_GROUPS = dict(zip(DEFAULT_LETTERS, DEFAULT_LETTERS))
    LETTERS_GROUPS.update({
        'C': 'c',
        't': 'c',
        'T': 'c',
        'w': 'c',
        'W': 'c',
        'v': 'p',
        'V': 'P',
        'D': 'd',
        # 'O': 'd',
        'n': 'd',
        'A': 'b',
        'N': 'b',
        'X': 'b',
        })


    SKIP_LETTERS = ['R', 'A', 'B', 'S']
    COMBINE_LETTERS = ['+', '*', '.', '&']

    def __init__(self, inputs=None, layout='',
                 filters=0, kernel_size=3, strides=1, dilation_rate=1, depth_multiplier=1,
                 activation='relu',
                 pool_size=2, pool_strides=2,
                 dropout_rate=0.,
                 padding='same', data_format='channels_first',
                 **kwargs):
        super().__init__()

        self.layout = layout
        self.filters, self.kernel_size, self.strides = filters, kernel_size, strides
        self.dilation_rate, self.depth_multiplier = dilation_rate, depth_multiplier
        self.activation = activation
        self.pool_size, self.pool_strides = pool_size, pool_strides
        self.dropout_rate = dropout_rate
        self.padding, self.data_format = padding, data_format
        self.kwargs = kwargs

        self._make_modules(inputs)


    def forward(self, x):
        b_counter, s_counter, c_counter = 0, 0, 0
        residuals = []

        for letter in self.module_layout:
            if letter == '_':
                x = self.block_modules[b_counter](x)
                b_counter += 1
            elif letter in self.SKIP_LETTERS:
                residuals += [self.skip_modules[s_counter](x)]
                s_counter += 1
            elif letter in self.COMBINE_LETTERS:
                x = self.combine_modules[c_counter]([residuals.pop(), x])
                c_counter += 1
        return x


    def fill_layer_params(self, layer_name, layer_class, inputs, counters):
        """ Inspect which parameters should be passed to the layer and get them from instance. """
        layer_params = inspect.getfullargspec(layer_class.__init__)[0]
        layer_params.remove('self')

        args = {param: getattr(self, param) if hasattr(self, param) else self.kwargs.get(param, None)
                for param in layer_params
                if (hasattr(self, param) or (param in self.kwargs))}
        if 'inputs' in layer_params:
            args['inputs'] = inputs

        layer_args = unpack_args(self.kwargs, *counters)
        layer_args = layer_args.get(layer_name, {})
        args = {**args, **layer_args}
        args = unpack_args(args, *counters)
        return args

    def _make_modules(self, inputs):
        """ Create necessary ModuleLists from instance parameters. """
        module_layout = ''
        device = inputs.device

        layout = self.layout or ''
        layout = layout.replace(' ', '')
        if len(layout) == 0:
            logger.warning('BaseConvBlock: layout is empty, so there is nothing to do, just returning inputs.')

        layout_dict = {}
        for letter in layout:
            letter_group = self.LETTERS_GROUPS[letter]
            letter_counts = layout_dict.setdefault(letter_group, [-1, 0])
            letter_counts[1] += 1

        block_modules, skip_modules, combine_modules = nn.ModuleList(), nn.ModuleList(), nn.ModuleList()
        layers, residuals = [], []

        for i, letter in enumerate(layout):
            letter_group = self.LETTERS_GROUPS[letter]
            layer_name = self.LETTERS_LAYERS[letter]
            layer_class = self.LAYERS_MODULES[layer_name]
            layout_dict[letter_group][0] += 1

            if letter in self.SKIP_LETTERS + self.COMBINE_LETTERS:
                if len(layers) >= 1:
                    module_layout += '_'
                    block_modules.append(nn.Sequential(OrderedDict(layers)))
                    layers = []
                module_layout += letter

                if letter in self.SKIP_LETTERS:
                    args = self.fill_layer_params(layer_name, layer_class, inputs, layout_dict[letter_group])

                    layer = layer_class(**args).to(device)
                    skip = layer(inputs)
                    residuals.append(skip)

                    layer_desc = 'Layer {}, skip-letter "{}"; {} -> {}'.format(i, letter,
                                                                               get_shape(inputs),
                                                                               get_shape(skip))
                    layer = nn.Sequential(OrderedDict([(layer_desc, layer)]))
                    skip_modules.append(layer)

                elif letter in self.COMBINE_LETTERS:
                    args = self.fill_layer_params(layer_name, layer_class, inputs, layout_dict[letter_group])
                    args['inputs'] = [residuals.pop(), inputs]
                    layer = layer_class(op=letter, **args).to(device)
                    shape_before = get_shape(inputs)
                    inputs = layer(args['inputs'])
                    shape_after = get_shape(inputs)

                    shape_before, shape_after = (None, *shape_before[1:]), (None, *shape_after[1:])
                    layer_desc = 'Layer {}: combine; {} -> {}'.format(i, shape_before, shape_after)
                    layer = nn.Sequential(OrderedDict([(layer_desc, layer)]))
                    combine_modules.append(layer)
            else:
                layer_args = self.kwargs.get(layer_name, {})
                skip_layer = layer_args is False \
                             or isinstance(layer_args, dict) and layer_args.get('disable', False)

                # Create params for the layer call
                if skip_layer:
                    pass
                elif letter in self.DEFAULT_LETTERS:
                    args = self.fill_layer_params(layer_name, layer_class, inputs, layout_dict[letter_group])
                elif letter not in self.LETTERS_LAYERS.keys():
                    raise ValueError('Unknown letter symbol - %s' % letter)

                # Additional params for some layers
                if letter_group.lower() == 'p':
                    args['op'] = letter
                elif letter_group == 'b':
                    args['mode'] = args.get('mode', letter.lower())

                if not skip_layer:
                    layer = layer_class(**args).to(device)

                    shape_before = get_shape(inputs)
                    inputs = layer(inputs)
                    shape_after = get_shape(inputs)

                    shape_before, shape_after = (None, *shape_before[1:]), (None, *shape_after[1:])
                    layer_desc = 'Layer {}, letter "{}"; {} -> {}'.format(i, letter, shape_before, shape_after)
                    layers.append((layer_desc, layer))

        if len(layers) > 0:
            module_layout += '_'
            block_modules.append(nn.Sequential(OrderedDict(layers)))

        self.module_layout = module_layout
        self.block_modules = block_modules if block_modules else None
        self.skip_modules = skip_modules if skip_modules else None
        self.combine_modules = combine_modules if combine_modules else None


def update_layers(letter, module, name=None):
    """ Add custom letter to layout parsing procedure.

    Parameters
    ----------
    letter : str
        Letter to add.
    module : :class:`torch.nn.Module`
        Tensor-processing layer. Must have layer-like signature (both init and forward methods overloaded).
    name : str
        Name of parameter dictionary. Defaults to `letter`.

    Examples
    --------
    Add custom `Q` letter::

        block.add_letter('Q', my_module, 'custom_module_params')
        block = BaseConvBlock('cnap Q', filters=32, custom_module_params={'key': 'value'})
        x = block(x)
    """
    name = name or letter
    BaseConvBlock.LETTERS_LAYERS.update({letter: name})
    BaseConvBlock.LAYERS_MODULES.update({name: module})
    BaseConvBlock.LETTERS_GROUPS.update({letter: letter})



class ConvBlock(nn.Module):
    """ Convenient wrapper for chaining/splitting multiple base blocks.

    Parameters
    ----------
    args : sequence
        Layers to be chained.
        If element of a sequence is a module, then it is used as is.
        If element of a sequence is a dictionary, then it is used as arguments of a layer creation.
        Function that is used as layer is either `base_block` or `base`/`base_block` keys inside the dictionary.

    base, base_block : nn.Module
        Tensor processing function.

    n_repeats : int
        Number of times to repeat the whole block.

    n_branches : int
        Number of times to apply the whole block to the inputs; later, this branches are combined into one output.

    combine : str or callable
        Way of combining separate branches. See :class:`~.layers.Combine` for details.

    kwargs : dict
        Default arguments for layers creation in case of dicts present in `args`.

    Examples
    --------
    Simple encoder that reduces spatial dimensions by 32 times and increases number
    of features to maintain the same tensor size::

    layer = ConvBlock({layout='cnap', filters='same*2'}, inputs=inputs, n_repeats=5)

    Make multiple (3) branches of previous encoder, then combine them into one::

    splitted = layer % 3

    Repeat the whole construction two times::

    repeated = splitted * 2
    """
    def __init__(self, *args, inputs=None, base_block=BaseConvBlock, n_repeats=1, n_branches=1, combine='+', **kwargs):
        super().__init__()
        base_block = kwargs.pop('base', None) or base_block
        self.input_shape, self.device = get_shape(inputs), inputs.device
        self.n_repeats, self.n_branches = n_repeats, n_branches
        self.base_block, self.combine = base_block, combine
        self.args, self.kwargs = args, kwargs

        self._make_modules(inputs)

    def forward(self, x):
        for r in range(self.n_repeats):
            branch_outputs = [layer(x) for layer in self.group_modules[r]]
            x = self.combine_modules[r](branch_outputs) if self.n_branches > 1 else branch_outputs[0]
        return x


    def _make_modules(self, inputs):
        modules, combine_modules = nn.ModuleList(), nn.ModuleList()
        for _ in range(self.n_repeats):

            branch_layers, branch_outputs = nn.ModuleList(), []
            for _ in range(self.n_branches):
                layer = self._make_layer(*self.args, inputs=inputs, base_block=self.base_block, **self.kwargs)
                branch_layers.append(layer)
                branch_outputs.append(layer(inputs))
            modules.append(branch_layers)

            if self.n_branches > 1:
                combine_layer = Combine(inputs=branch_outputs, op=self.combine)
                inputs = combine_layer(branch_outputs)
                combine_modules.append(combine_layer)

        self.group_modules = modules
        self.combine_modules = combine_modules if combine_modules else None

    def _make_layer(self, *args, inputs=None, base_block=BaseConvBlock, **kwargs):
        # each element in `args` is a dict or module: make a sequential out of them
        if args:
            layers = []
            for item in args:
                if isinstance(item, dict):
                    block = item.pop('base_block', None) or item.pop('base', None) or base_block
                    block_args = {'inputs': inputs, **kwargs, **item}
                    layer = block(**block_args)
                    inputs = layer(inputs)
                    layers.append(layer)
                elif isinstance(item, nn.Module):
                    inputs = item(inputs)
                    layers.append(item)
                else:
                    raise ValueError('Positional arguments of ConvBlock must be either dicts or nn.Modules, \
                                      got instead {}'.format(type(item)))
            return nn.Sequential(*layers)
        # one block only
        return base_block(inputs=inputs, **kwargs)

    def _make_inputs(self):
        inputs = np.zeros(self.input_shape, dtype=np.float32)
        inputs = torch.from_numpy(inputs).to(self.device)
        return inputs


    def __mul__(self, other):
        inputs = self._make_inputs()

        layers = []
        for _ in range(other):
            layer = ConvBlock(*self.args, inputs=inputs, base_block=self.base_block,
                              n_repeats=self.n_repeats, n_branches=self.n_branches, combine=self.combine,
                              **self.kwargs)
            inputs = layer(inputs)
            layers.append(layer)
        return nn.Sequential(*layers)


    def __mod__(self, other):
        inputs = self._make_inputs()
        return Splitted(*self.args, inputs=inputs, base_block=self.base_block,
                        n_repeats=self.n_repeats, n_branches=self.n_branches, combine=self.combine,
                        other=other, **self.kwargs)



class Splitted(nn.Module):
    """ Allows for more levels of splitting. """
    def __init__(self, *args, inputs=None, base_block=BaseConvBlock, n_repeats=1, n_branches=1, combine='+',
                 other=1, **kwargs):
        super().__init__()

        branch_layers, branch_outputs = nn.ModuleList(), []
        for _ in range(other):
            layer = ConvBlock(*args, inputs=inputs, base_block=base_block,
                              n_repeats=n_repeats, n_branches=n_branches,
                              combine=combine, **kwargs)
            branch_layers.append(layer)
            branch_outputs.append(layer(inputs))
        self.branch_layers = branch_layers

        if other > 1:
            self.combine_layer = Combine(inputs=branch_outputs, op=combine)
        else:
            self.combine_layer = None

    def forward(self, x):
        branch_outputs = [layer(x) for layer in self.branch_layers]
        x = self.combine_layer(branch_outputs) if self.combine_layer is not None else branch_outputs[0]
        return x<|MERGE_RESOLUTION|>--- conflicted
+++ resolved
@@ -198,13 +198,9 @@
 
     LAYERS_MODULES = {
         'activation': Activation,
-<<<<<<< HEAD
-        'residual_start': Identity,
-=======
         'residual_start': nn.Identity,
         'side_branch': SideBlock,
         'residual_se': SEBlock,
->>>>>>> 001466be
         'residual_end': Combine,
         'increase_dim': IncreaseDim,
         'reduce_dim': ReduceDim,
