--- conflicted
+++ resolved
@@ -51,11 +51,7 @@
     ``build`` and ``load`` are inherited from :class:`.BaseModel`.
 
     device : str or sequence of str
-<<<<<<< HEAD
-        device name(s), e.g. 'gpu:0'. Regular expressions are allowed.
-=======
         device name(s), e.g. '/device:GPU:0'. Regular expressions are allowed, e.g. 'GPU:*'.
->>>>>>> 359d9994
         Default behaviour is to use the first available GPU (or CPU if no GPUs are detected).
         See `tf.device <https://www.tensorflow.org/api_docs/python/tf/device>`_ for details.
 
