""" Contains helper functions """
import copy
import functools
<<<<<<< HEAD
=======
import itertools

import tqdm
>>>>>>> f0fd92ec

import numpy as np
import pandas as pd
from matplotlib import pyplot as plt
from matplotlib import colors as mcolors

from .named_expr import NamedExpression


def is_iterable(obj):
    """ Check if an object is a sequence """
    if isinstance(obj, str):
        return False
    try:
        iter(obj)
    except TypeError:
        return False
    return True


def partialmethod(func, *frozen_args, **frozen_kwargs):
    """Wrap a method with partial application of given positional and keyword
    arguments.

    Parameters
    ----------
    func : callable
        A method to wrap.
    frozen_args : misc
        Fixed positional arguments.
    frozen_kwargs : misc
        Fixed keyword arguments.

    Returns
    -------
    method : callable
        Wrapped method.
    """
    @functools.wraps(func)
    def method(self, *args, **kwargs):
        """Wrapped method."""
        return func(self, *frozen_args, *args, **frozen_kwargs, **kwargs)
    return method

def copy1(data):
    """ Copy data exactly 1 level deep """
    if isinstance(data, tuple):
        out = tuple(_copy1_list(data))
    elif isinstance(data, list):
        out = _copy1_list(data)
    elif isinstance(data, dict):
        out = _copy1_dict(data)
    else:
        out = copy.copy(data)
    return out

def _copy1_list(data):
    return [copy.copy(item) for item in data]

def _copy1_dict(data):
    return dict((key, copy.copy(item)) for key, item in data.items())


def plot_results_by_config(results, variables, figsize=None, layout=None, **kwargs):
    """
    Given results from Research.run() draws plots of specified variables for all configs

    Parameters
    ----------
    results : pandas.DataFrame
        results produced by Research.run()
    variables : tuple, dict or sequence of tuples
        variables to plot and names of functions/pipelines they come from.
        if tuple, it is a pair of strings (source_name, variable name)
        if dict, source names are keys and variable names are values: {source_name: variable name, ...}
        if sequence, it is sequence of pairs (source_name, variable name)
    figsize : tuple or None
        figsize to pass to matplotlib. If None (default value) figsize is set to (x, y),
        where x = (5 * number of variables), y = (5 * number of configs in `results`)
    layout: 'flat', 'square' or None
        plot arranging strategy when only one variable is needed (default: None, plots are arranged vertically)
    """
    if isinstance(variables, dict):
        variables = variables.items()
    elif len(variables) == 2 and isinstance(variables[0], str):
        variables = (variables,)

    gbc = results.groupby('config')
    n_configs = len(gbc)
    n_vars = len(variables)

    n_h, n_v = n_vars, n_configs

    if n_vars == 1:
        if layout == 'flat':
            n_h, n_v = n_configs, 1
        if layout == 'square':
            n_h = int(np.sqrt(n_configs))
            n_v = np.ceil(n_configs / n_h).astype(int)

    if figsize is None:
        figsize = (n_h * 5, n_v * 5)

    _, axs = plt.subplots(n_v, n_h, figsize=figsize)
    axs = axs.flatten() if isinstance(axs, np.ndarray) else (axs,)
    for x, (config, df) in enumerate(gbc):
        for y, (source, val) in enumerate(variables):
            ax = axs[n_vars * x + y]

            cols = ['repetition', 'cv_split'] if 'cv_split' in df.columns else 'repetition'

            res = (df[df['name'] == source]
                   .pivot_table(index='iteration', columns=cols, values=val)
                   .rename(columns=lambda s: 'rep ' + str(s), level=0))

            if 'cv_split' in df.columns:
                res = res.rename(columns=lambda s: 'split ' + str(s), level=1)

            res.plot(ax=ax, **kwargs)
            ax.set_title(config + ' ' + source)
            ax.set_xlabel('Iteration')
            ax.set_ylabel(val.replace('_', ' ').capitalize())
            ax.grid(True)
            ax.legend()

def show_research(df, layouts=None, titles=None, average_repetitions=False, log_scale=False,
                  rolling_window=None, color=None, **kwargs): # pylint: disable=too-many-branches
    """Show plots given by research dataframe.

    Parameters
    ----------
    df : DataFrame
        Research's results
    layouts : list, optional
        List of strings where each element consists two parts that splited by /. First part is the type
        of calculated value wrote in the "name" column. Second is name of column  with the parameters
        that will be drawn.
    titles : list, optional
        List of titles for plots that defined by layout.
    average_repetitions : bool, optional
        If True, then a separate line will be drawn for each repetition
        else one mean line will be drawn for each repetition.
    log_scale : bool or sequence of bools, optional
        If True, values will be logarithmised.
    rolling_window : int of sequence of ints, optional
        Size of rolling window.
    color: str or sequence of matplotlib.colors, optional
        If str, should be a name of matplotlib colormap,
        colors for plots will be selected from that colormap.
        If sequence of colors, they will be used for plots,
        if sequence length is less, than number of lines to plot,
        colors will be repeated in cycle
        If None (default), `mcolors.TABLEAU_COLORS` sequence is used
    kwargs:
        Additional named arguments directly passed to `plt.subplots`.
        With default parameters:
            - ``figsize = (9 * len(layouts), 7)``
            - ``nrows = 1``
            - ``ncols = len(layouts)``
    """
    if layouts is None:
        layouts = []
        for nlabel, ndf in df.groupby("name"):
            ndf = ndf.drop(['config', 'name', 'iteration', 'repetition'], axis=1).dropna(axis=1)
            for attr in ndf.columns.values:
                layouts.append('/'.join([str(nlabel), str(attr)]))
    titles = layouts if titles is None else titles
    if isinstance(log_scale, bool):
        log_scale = [log_scale] * len(layouts)
    if isinstance(rolling_window, int) or (rolling_window is None):
        rolling_window = [rolling_window] * len(layouts)
    rolling_window = [x if x is not None else 1 for x in rolling_window]

    if color is None:
        color = list(mcolors.TABLEAU_COLORS.keys())
    df_len = len(df['config'].unique())

    if isinstance(color, str):
        cmap = plt.get_cmap(color)
        chosen_colors = [cmap(i/df_len) for i in range(df_len)]
    else:
        chosen_colors = itertools.cycle(color)

    kwargs = {'figsize': (9 * len(layouts), 7), 'nrows': 1, 'ncols': len(layouts), **kwargs}

    _, ax = plt.subplots(**kwargs)
    if len(layouts) == 1:
        ax = (ax, )

    for i, (layout, title, log, roll_w) in enumerate(list(zip(*[layouts, titles, log_scale, rolling_window]))):
        name, attr = layout.split('/')
        ndf = df[df['name'] == name]
        for (clabel, cdf), curr_color in zip(ndf.groupby("config"), chosen_colors):
            cdf = cdf.drop(['config', 'name'], axis=1).dropna(axis=1).astype('float')
            if average_repetitions:
                idf = cdf.groupby('iteration').mean().drop('repetition', axis=1)
                y_values = idf[attr].rolling(roll_w).mean().values
                if log:
                    y_values = np.log(y_values)
                ax[i].plot(idf.index.values, y_values, label=str(clabel), color=curr_color)
            else:
                for repet, rdf in cdf.groupby('repetition'):
                    rdf = rdf.drop('repetition', axis=1)
                    y_values = rdf[attr].rolling(roll_w).mean().values
                    if log:
                        y_values = np.log(y_values)
                    ax[i].plot(rdf['iteration'].values, y_values,
                               label='/'.join([str(repet), str(clabel)]), color=curr_color)
        ax[i].set_xlabel('iteration')
        ax[i].set_title(title)
        ax[i].legend()
    plt.show()


def print_results(df, layout, average_repetitions=False, sort_by=None, ascending=True, n_last=100):
    """ Show results given by research dataframe.

    Parameters
    ----------
    df : DataFrame
        Research's results
    layout : str
        string where each element consists two parts that splited by /. First part is the type
        of calculated value wrote in the "name" column. Second is name of column  with the parameters
        that will be drawn.
    average_repetitions : bool, optional
        If True, then a separate values will be written
        else one mean value will be written.
    sort_by : str or None, optional
        If not None, column's name to sort.
    ascending : bool, None
        Same as in ```pd.sort_value```.
    n_last : int, optional
        The number of iterations at the end of which the averaging takes place.

    Returns
    -------
        : DataFrame
        Research results in DataFrame, where indices is a config parameters and colums is `layout` values
    """
    columns = []
    data = []
    index = []
    name, attr = layout.split('/')
    ndf = df[df['name'] == name]
    if average_repetitions:
        columns.extend([attr + ' (mean)', attr + ' (std)'])
    else:
        repetition_cols = ['　(repetition {})'.format(i) for i in ndf['repetition'].unique()]
        columns.extend([attr + col_name for col_name in [*repetition_cols, ' (mean)', ' (std)']])

    for config, cdf in ndf.groupby("config"):
        index.append(config)
        cdf = cdf.drop(['config', 'name'], axis=1).dropna(axis=1).astype('float')
        rep = []
        for _, rdf in cdf.groupby('repetition'):
            rdf = rdf.drop('repetition', axis=1)
            rdf = rdf[rdf['iteration'] > rdf['iteration'].max() - n_last]
            rep.append(rdf[attr].mean())
        if average_repetitions:
            data.append([np.mean(rep), np.std(rep)])
        else:
            data.append([*rep, np.mean(rep), np.std(rep)])

    res_df = pd.DataFrame(data=data, index=index, columns=columns)
    if sort_by:
        res_df.sort_values(by=sort_by, ascending=ascending, inplace=True)
    return res_df



def plot_images(images, labels=None, proba=None, ncols=5, classes=None, models_names=None, **kwargs):
    """ Plot images and optionally true labels as well as predicted class proba.
        - In case labels and proba are not passed, just shows images.
        - In case labels are passed and proba is not, shows images with labels.
        - Otherwise shows everything.
    In case the predictions of several models provided, i.e proba is an iterable containing np.arrays,
    shows predictions for every model.

    Parameters
    ----------
    images : np.array
        Batch of images.
    labels : array-like, optional
        Images labels.
    proba: np.array with the shape (n_images, n_classes) or list of such arrays, optional
        Predicted probabilities for each class for each model.
    ncols: int
        Number of images to plot in a row.
    classes: list of strings
        Class names. In case not specified the list [`1`, `2`, .., `proba.shape[1]`] would be assigned.
    models_names: string or list of strings
        Models names. In case not specified and the single model predictions provided will not display any name.
        Otherwise the list [`Model 1`, `Model 2`, ..] is being assigned.
    kwargs : dict
        Additional keyword arguments for plt.subplots().
    """
    if isinstance(models_names, str):
        models_names = (models_names, )
    if not isinstance(proba, (list, tuple)):
        proba = (proba, )
        if models_names is None:
            models_names = ['']
    else:
        if models_names is None:
            models_names = ['Model ' + str(i+1) for i in range(len(proba))]

    # if the classes names are not specified they can be implicitely infered from the `proba` shape,
    if classes is None:
        if proba[0] is not None:
            classes = [str(i) for i in range(proba[0].shape[1])]
        elif labels is None:
            pass
        elif proba[0] is None:
            raise ValueError('Specify classes')

    n_items = len(images)
    nrows = (n_items // ncols) + 1
    fig, ax = plt.subplots(nrows, ncols, **kwargs)
    ax = ax.flatten()
    for i in range(n_items):
        ax[i].imshow(images[i])
        if labels is not None: # plot images with labels
            true_class_name = classes[labels[i]]
            title = 'Real answer: {}'.format(true_class_name)
            if proba[0] is not None: # plot images with labels and predictions
                for j, model_proba in enumerate(proba): # the case of preidctions of several models
                    class_pred = np.argmax(model_proba, axis=1)[i]
                    class_proba = model_proba[i][class_pred]
                    pred_class_name = classes[class_pred]
                    title += '\n {} Prediction: {} with {:.2f}%'.format(models_names[j],
                                                                        pred_class_name, class_proba * 100)
            ax[i].title.set_text(title)
            ax[i].title.set_size(28)
        ax[i].grid(b=None)

    for i in range(n_items, nrows * ncols):
        fig.delaxes(ax[i])

def save_data_to(what, where, **kwargs):
    """ Store data to specified locations

    Parameters
    ----------
    what : value or a list of values

    where : NamedExpression, array or a list of them

    kwargs
        arguments to be passed into a NamedExpression
    """
    if not isinstance(where, (tuple, list)):
        where = [where]
        if isinstance(what, (tuple, list)):
            what = [what]
    if not isinstance(what, (tuple, list)):
        what = [what]

    if len(where) != len(what):
        raise ValueError("The lengths of outputs and saving locations mismatch")

    for i, var in enumerate(where):
        item = what[i]
        if isinstance(var, NamedExpression):
            var.set(item, **kwargs)
        elif isinstance(var, np.ndarray):
            var[:] = item
        else:
            where[i] = item<|MERGE_RESOLUTION|>--- conflicted
+++ resolved
@@ -1,12 +1,7 @@
 """ Contains helper functions """
 import copy
 import functools
-<<<<<<< HEAD
-=======
 import itertools
-
-import tqdm
->>>>>>> f0fd92ec
 
 import numpy as np
 import pandas as pd
