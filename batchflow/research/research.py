--- conflicted
+++ resolved
@@ -6,11 +6,7 @@
 from collections import OrderedDict
 from math import ceil
 import json
-<<<<<<< HEAD
-import warnings
 import pprint
-=======
->>>>>>> 326b17a7
 import dill
 import pandas as pd
 
@@ -38,11 +34,6 @@
         self.n_iters = None
         self.timeout = 5
         self.n_splits = None
-<<<<<<< HEAD
-        self.framework = None
-=======
-        self.shuffle = None
->>>>>>> 326b17a7
 
     def add_pipeline(self, root, branch=None, dataset=None, part=None, variables=None,
                      name=None, execute='%1', dump=-1, run=False, logging=False, **kwargs):
@@ -290,11 +281,7 @@
             raise ValueError('At least one pipeline must have dataset to perform cross-validation')
 
     def run(self, n_reps=1, n_iters=None, workers=1, branches=1, n_splits=None, shuffle=False, name=None,
-<<<<<<< HEAD
-            bar=False, gpu=None, worker_class=None, timeout=5, trials=2, framework='tf'):
-=======
-            bar=False, gpu=None, worker_class=None, timeout=5, trails=2):
->>>>>>> 326b17a7
+            bar=False, gpu=None, worker_class=None, timeout=5, trials=2):
 
         """ Run research.
 
@@ -358,20 +345,10 @@
             self.gpu = self._get_gpu_list(gpu)
             self.worker_class = worker_class or PipelineWorker
             self.timeout = timeout
-<<<<<<< HEAD
             self.trails = trials
-            self.initial_name = name
-            self.name = name
+            self.name = name or self.name
 
             self.n_splits = n_splits
-            self.framework = framework
-=======
-            self.trails = trails
-            self.name = name or self.name
-
-            self.n_splits = n_splits
-            self.shuffle = shuffle
->>>>>>> 326b17a7
 
         n_workers = self.workers if isinstance(self.workers, int) else len(self.workers)
         n_branches = self.branches if isinstance(self.branches, int) else len(self.branches)
@@ -399,13 +376,8 @@
         jobs, n_jobs = self._create_jobs(self.n_reps, self.n_iters, self.n_splits, self.branches, self.name)
 
         distr = Distributor(self.workers, self.gpu, self.worker_class, self.timeout, self.trails)
-<<<<<<< HEAD
         distr.run(jobs, dirname=self.name, n_jobs=n_jobs,
-                  n_iters=self.n_iters, bar=self.bar, framework=self.framework)
-=======
-        distr.run(self.jobs, dirname=self.name, n_jobs=self.n_jobs,
                   n_iters=self.n_iters, bar=self.bar)
->>>>>>> 326b17a7
         return self
 
     def __getstate__(self):
@@ -423,13 +395,8 @@
             gpu = gpu
         return gpu
 
-<<<<<<< HEAD
     @staticmethod
     def _folder_exists(name):
-        name = name or 'research'
-=======
-    def _folder_exists(self, name):
->>>>>>> 326b17a7
         if not os.path.exists(name):
             os.makedirs(name)
         else:
